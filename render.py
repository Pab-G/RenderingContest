"""
render.py

A script for rendering Gaussian Splats.
"""

from dataclasses import dataclass
import json
from pathlib import Path
from typing import Literal

import imageio.v2 as imageio
import numpy as np
from plyfile import PlyData
import torch
import torchvision.utils as tvu
from tqdm import tqdm
import tyro

from src.camera import Camera
from src.constants import USE_HALF
from src.renderer import GSRasterizer
from src.scene import Scene


@dataclass
class Args:
    
<<<<<<< HEAD
    scene_type: Literal["nubzuki_only_v2", "nubzuki_only", "human", "nubzuki", "chair"] = "nubzuki_only_v2"
=======
    scene_type: Literal["nubzuki", "chair", "drums", "ficus", "hotdog", "lego", "materials", "mic", "ship", "human","nubzuki_alone","nubzuki_alone_v2"] = "nubzuki_only_v2"
>>>>>>> 9025aa58
    """Type of scene to render."""
    device_type: Literal["cpu", "cuda"] = "cuda"
    """Device to use for rendering."""

    out_root: Path = Path("./rendering_outputs")
    """Root directory for saving outputs."""

def main(args: Args):

    out_dir = args.out_root / args.scene_type
    out_dir.mkdir(parents=True, exist_ok=True)
    print(f"Saving outputs to: {str(out_dir)}")

    device = torch.device(args.device_type)
    print(f"Using device: {device}")

    print(f"Loading Scene: {args.scene_type}")
    scene = load_scene(args.scene_type, device)
    print("Loaded Scene.")

    # Load camera data
    (
        c2ws, proj_mat, fov, focal, near, far, img_width, img_height
    ) = load_camera_params(args.scene_type, device, use_half=USE_HALF)
    print("Loaded Camera Data.")

    # Initialize renderer
    renderer = GSRasterizer()
    print("Initialized Renderer.")

    # Render images
    w = imageio.get_writer(
        out_dir / "video.mp4",
        format="FFMPEG",
        mode="I",
        fps=24,
        macro_block_size=1,
    )

    for view_idx, c2w in tqdm(enumerate(c2ws)):

        # Setup camera
        c2w_ = torch.from_numpy(c2w).float().to(device)
        proj_mat_ = proj_mat.float().to(device)
        cam = Camera(
            camera_to_world=c2w_, proj_mat=proj_mat_, cam_center=c2w_[:3, 3],
            fov_x=fov, fov_y=fov, near=near, far=far, image_width=img_width, image_height=img_height,
            f_x=focal, f_y=focal,
            c_x=img_width / 2, c_y=img_height / 2,
        )

        # Render
        img = renderer.render_scene(scene, cam,view_idx)
        img = img.reshape(img_width,img_height, 3)
        img = torch.clamp(img, 0.0, 1.0)

        # Record images for video
        w.append_data((img.cpu().numpy() * 255).astype(np.uint8))

        # Save individual frame
        out_path = out_dir / f"r_{view_idx}.png"
        img = img.permute(2, 0, 1)
        tvu.save_image(img, out_path)

def load_camera_params(scene_type, device, use_half):
    """
    Loads camera parameters for a given scene type.
    """
    data_root = Path(f"data/nerf_synthetic/{scene_type}")
    assert data_root.exists(), f"Path {data_root} does not exist."
    tr_path = data_root / "transforms_test.json"
    assert tr_path.exists(), f"Path {tr_path} does not exist."
    tr_dict = json.load(open(tr_path, "r"))

    c2ws = []
    #imgs = []
    for frame in tr_dict["frames"]:
        c2w = frame["transform_matrix"]
        c2ws.append(c2w)
        #img = imageio.imread(data_root / (frame["file_path"]))
        #imgs.append(img)
    c2ws = np.array(c2ws)
    img_height = torch.tensor(tr_dict['h']).to(device)
    img_width = torch.tensor(tr_dict['w']).to(device)
    fov = torch.tensor(tr_dict['camera_angle_x']).to(device)
    focal = convert_fov_to_focal(fov, img_width)
    if use_half:
        focal = focal // 2
        img_height = img_height // 2
        img_width = img_width // 2
    near = 1e-2
    far = 50.0
    proj_mat = compute_proj_mat(near, far, fov, fov)
    return c2ws, proj_mat, fov, focal, near, far, img_width, img_height

def load_scene(scene_type, device):
    ply_path = Path(f"./data/{scene_type}.ply")
    assert ply_path.exists(), f"Path {ply_path} does not exist."

    # Load splats from ply file
    mean_3d, shs, opacities, scales, rotations = load_ply(ply_path)
    mean_3d = mean_3d.to(device)
    shs = shs.to(device)
    opacities = opacities.to(device)
    scales = scales.to(device)
    rotations = rotations.to(device)
    assert torch.all(opacities >= 0) and torch.all(opacities <= 1)
    assert torch.all(scales >= 0), f"Scale has negative values: {scales.min()}"
    assert torch.allclose(torch.norm(rotations, dim=1), torch.ones_like(torch.norm(rotations, dim=1)))

    scene = Scene(
        mean_3d=mean_3d,
        shs=shs,
        opacities=opacities,
        scales=scales,
        rotations=rotations,
    )

    return scene

def load_ply(path):
    plydata = PlyData.read(path)

    xyz = np.stack((np.asarray(plydata.elements[0]["x"]),
                    np.asarray(plydata.elements[0]["y"]),
                    np.asarray(plydata.elements[0]["z"])),  axis=1)
    opacities = np.asarray(plydata.elements[0]["opacity"])[..., np.newaxis]

    features_dc = np.zeros((xyz.shape[0], 3, 1))
    features_dc[:, 0, 0] = np.asarray(plydata.elements[0]["f_dc_0"])
    features_dc[:, 1, 0] = np.asarray(plydata.elements[0]["f_dc_1"])
    features_dc[:, 2, 0] = np.asarray(plydata.elements[0]["f_dc_2"])

    extra_f_names = [p.name for p in plydata.elements[0].properties if p.name.startswith("f_rest_")]
    extra_f_names = sorted(extra_f_names, key = lambda x: int(x.split('_')[-1]))
    features_extra = np.zeros((xyz.shape[0], len(extra_f_names)))
    for idx, attr_name in enumerate(extra_f_names):
        features_extra[:, idx] = np.asarray(plydata.elements[0][attr_name])

    # Reshape (P,F*SH_coeffs) to (P, F, SH_coeffs except DC)
    # features_extra = features_extra.reshape((features_extra.shape[0], 3, (self.max_sh_degree + 1) ** 2 - 1))
    features_extra = features_extra.reshape((features_extra.shape[0], 3, -1))

    features_dc = features_dc.transpose(0, 2, 1)
    features_extra = features_extra.transpose(0, 2, 1)
    shs = np.concatenate([features_dc, features_extra], axis=1)

    scale_names = [p.name for p in plydata.elements[0].properties if p.name.startswith("scale_")]
    scale_names = sorted(scale_names, key = lambda x: int(x.split('_')[-1]))
    scales = np.zeros((xyz.shape[0], len(scale_names)))
    for idx, attr_name in enumerate(scale_names):
        scales[:, idx] = np.asarray(plydata.elements[0][attr_name])

    rot_names = [p.name for p in plydata.elements[0].properties if p.name.startswith("rot")]
    rot_names = sorted(rot_names, key = lambda x: int(x.split('_')[-1]))
    rots = np.zeros((xyz.shape[0], len(rot_names)))
    for idx, attr_name in enumerate(rot_names):
        rots[:, idx] = np.asarray(plydata.elements[0][attr_name])

    # Apply activations
    xyz = torch.from_numpy(xyz).float()
    shs = torch.from_numpy(shs).float()
    opacities = torch.sigmoid(torch.tensor(opacities, dtype=torch.float))
    scales = torch.exp(torch.tensor(scales, dtype=torch.float))
    rots = torch.nn.functional.normalize(torch.tensor(rots, dtype=torch.float))

    return xyz, shs, opacities, scales, rots

def convert_focal_to_fov(f, num_pixel):
    return 2.0 * torch.atan(num_pixel/(2*f))

def convert_fov_to_focal(fov, num_pixel):
    return num_pixel / (2.0 * torch.tan(fov / 2.0))

def compute_inverse_pose(pose):
    R = pose[:3, :3]
    t = pose[:3, 3:4]

    inv_R = R.T
    inv_t = -inv_R @ t
    inv_pose = np.concatenate([inv_R, inv_t], axis=1)
    assert inv_pose.shape == pose.shape, f"Inverse pose has wrong shape {inv_pose.shape}. Expected {pose.shape}."
    return inv_pose

def compute_proj_mat(near, far, fov_x, fov_y):
    tanHalfFovY = torch.tan((fov_y / 2))
    tanHalfFovX = torch.tan((fov_x / 2))

    top = tanHalfFovY * near
    bottom = -top
    right = tanHalfFovX * near
    left = -right

    proj_mat = torch.zeros(4, 4).to(fov_x.device)

    proj_mat[0, 0] = 2.0 * near / (right - left)
    proj_mat[1, 1] = 2.0 * near / (top - bottom)
    proj_mat[0, 2] = (right + left) / (right - left)
    proj_mat[1, 2] = (top + bottom) / (top - bottom)
    proj_mat[3, 2] = 1.0
    proj_mat[2, 2] = far / (far - near)
    proj_mat[2, 3] = -(far * near) / (far - near)
    
    return proj_mat


if __name__ == "__main__":
    main(
        tyro.cli(Args)
    )
<|MERGE_RESOLUTION|>--- conflicted
+++ resolved
@@ -1,243 +1,239 @@
-"""
-render.py
-
-A script for rendering Gaussian Splats.
-"""
-
-from dataclasses import dataclass
-import json
-from pathlib import Path
-from typing import Literal
-
-import imageio.v2 as imageio
-import numpy as np
-from plyfile import PlyData
-import torch
-import torchvision.utils as tvu
-from tqdm import tqdm
-import tyro
-
-from src.camera import Camera
-from src.constants import USE_HALF
-from src.renderer import GSRasterizer
-from src.scene import Scene
-
-
-@dataclass
-class Args:
-    
-<<<<<<< HEAD
-    scene_type: Literal["nubzuki_only_v2", "nubzuki_only", "human", "nubzuki", "chair"] = "nubzuki_only_v2"
-=======
-    scene_type: Literal["nubzuki", "chair", "drums", "ficus", "hotdog", "lego", "materials", "mic", "ship", "human","nubzuki_alone","nubzuki_alone_v2"] = "nubzuki_only_v2"
->>>>>>> 9025aa58
-    """Type of scene to render."""
-    device_type: Literal["cpu", "cuda"] = "cuda"
-    """Device to use for rendering."""
-
-    out_root: Path = Path("./rendering_outputs")
-    """Root directory for saving outputs."""
-
-def main(args: Args):
-
-    out_dir = args.out_root / args.scene_type
-    out_dir.mkdir(parents=True, exist_ok=True)
-    print(f"Saving outputs to: {str(out_dir)}")
-
-    device = torch.device(args.device_type)
-    print(f"Using device: {device}")
-
-    print(f"Loading Scene: {args.scene_type}")
-    scene = load_scene(args.scene_type, device)
-    print("Loaded Scene.")
-
-    # Load camera data
-    (
-        c2ws, proj_mat, fov, focal, near, far, img_width, img_height
-    ) = load_camera_params(args.scene_type, device, use_half=USE_HALF)
-    print("Loaded Camera Data.")
-
-    # Initialize renderer
-    renderer = GSRasterizer()
-    print("Initialized Renderer.")
-
-    # Render images
-    w = imageio.get_writer(
-        out_dir / "video.mp4",
-        format="FFMPEG",
-        mode="I",
-        fps=24,
-        macro_block_size=1,
-    )
-
-    for view_idx, c2w in tqdm(enumerate(c2ws)):
-
-        # Setup camera
-        c2w_ = torch.from_numpy(c2w).float().to(device)
-        proj_mat_ = proj_mat.float().to(device)
-        cam = Camera(
-            camera_to_world=c2w_, proj_mat=proj_mat_, cam_center=c2w_[:3, 3],
-            fov_x=fov, fov_y=fov, near=near, far=far, image_width=img_width, image_height=img_height,
-            f_x=focal, f_y=focal,
-            c_x=img_width / 2, c_y=img_height / 2,
-        )
-
-        # Render
-        img = renderer.render_scene(scene, cam,view_idx)
-        img = img.reshape(img_width,img_height, 3)
-        img = torch.clamp(img, 0.0, 1.0)
-
-        # Record images for video
-        w.append_data((img.cpu().numpy() * 255).astype(np.uint8))
-
-        # Save individual frame
-        out_path = out_dir / f"r_{view_idx}.png"
-        img = img.permute(2, 0, 1)
-        tvu.save_image(img, out_path)
-
-def load_camera_params(scene_type, device, use_half):
-    """
-    Loads camera parameters for a given scene type.
-    """
-    data_root = Path(f"data/nerf_synthetic/{scene_type}")
-    assert data_root.exists(), f"Path {data_root} does not exist."
-    tr_path = data_root / "transforms_test.json"
-    assert tr_path.exists(), f"Path {tr_path} does not exist."
-    tr_dict = json.load(open(tr_path, "r"))
-
-    c2ws = []
-    #imgs = []
-    for frame in tr_dict["frames"]:
-        c2w = frame["transform_matrix"]
-        c2ws.append(c2w)
-        #img = imageio.imread(data_root / (frame["file_path"]))
-        #imgs.append(img)
-    c2ws = np.array(c2ws)
-    img_height = torch.tensor(tr_dict['h']).to(device)
-    img_width = torch.tensor(tr_dict['w']).to(device)
-    fov = torch.tensor(tr_dict['camera_angle_x']).to(device)
-    focal = convert_fov_to_focal(fov, img_width)
-    if use_half:
-        focal = focal // 2
-        img_height = img_height // 2
-        img_width = img_width // 2
-    near = 1e-2
-    far = 50.0
-    proj_mat = compute_proj_mat(near, far, fov, fov)
-    return c2ws, proj_mat, fov, focal, near, far, img_width, img_height
-
-def load_scene(scene_type, device):
-    ply_path = Path(f"./data/{scene_type}.ply")
-    assert ply_path.exists(), f"Path {ply_path} does not exist."
-
-    # Load splats from ply file
-    mean_3d, shs, opacities, scales, rotations = load_ply(ply_path)
-    mean_3d = mean_3d.to(device)
-    shs = shs.to(device)
-    opacities = opacities.to(device)
-    scales = scales.to(device)
-    rotations = rotations.to(device)
-    assert torch.all(opacities >= 0) and torch.all(opacities <= 1)
-    assert torch.all(scales >= 0), f"Scale has negative values: {scales.min()}"
-    assert torch.allclose(torch.norm(rotations, dim=1), torch.ones_like(torch.norm(rotations, dim=1)))
-
-    scene = Scene(
-        mean_3d=mean_3d,
-        shs=shs,
-        opacities=opacities,
-        scales=scales,
-        rotations=rotations,
-    )
-
-    return scene
-
-def load_ply(path):
-    plydata = PlyData.read(path)
-
-    xyz = np.stack((np.asarray(plydata.elements[0]["x"]),
-                    np.asarray(plydata.elements[0]["y"]),
-                    np.asarray(plydata.elements[0]["z"])),  axis=1)
-    opacities = np.asarray(plydata.elements[0]["opacity"])[..., np.newaxis]
-
-    features_dc = np.zeros((xyz.shape[0], 3, 1))
-    features_dc[:, 0, 0] = np.asarray(plydata.elements[0]["f_dc_0"])
-    features_dc[:, 1, 0] = np.asarray(plydata.elements[0]["f_dc_1"])
-    features_dc[:, 2, 0] = np.asarray(plydata.elements[0]["f_dc_2"])
-
-    extra_f_names = [p.name for p in plydata.elements[0].properties if p.name.startswith("f_rest_")]
-    extra_f_names = sorted(extra_f_names, key = lambda x: int(x.split('_')[-1]))
-    features_extra = np.zeros((xyz.shape[0], len(extra_f_names)))
-    for idx, attr_name in enumerate(extra_f_names):
-        features_extra[:, idx] = np.asarray(plydata.elements[0][attr_name])
-
-    # Reshape (P,F*SH_coeffs) to (P, F, SH_coeffs except DC)
-    # features_extra = features_extra.reshape((features_extra.shape[0], 3, (self.max_sh_degree + 1) ** 2 - 1))
-    features_extra = features_extra.reshape((features_extra.shape[0], 3, -1))
-
-    features_dc = features_dc.transpose(0, 2, 1)
-    features_extra = features_extra.transpose(0, 2, 1)
-    shs = np.concatenate([features_dc, features_extra], axis=1)
-
-    scale_names = [p.name for p in plydata.elements[0].properties if p.name.startswith("scale_")]
-    scale_names = sorted(scale_names, key = lambda x: int(x.split('_')[-1]))
-    scales = np.zeros((xyz.shape[0], len(scale_names)))
-    for idx, attr_name in enumerate(scale_names):
-        scales[:, idx] = np.asarray(plydata.elements[0][attr_name])
-
-    rot_names = [p.name for p in plydata.elements[0].properties if p.name.startswith("rot")]
-    rot_names = sorted(rot_names, key = lambda x: int(x.split('_')[-1]))
-    rots = np.zeros((xyz.shape[0], len(rot_names)))
-    for idx, attr_name in enumerate(rot_names):
-        rots[:, idx] = np.asarray(plydata.elements[0][attr_name])
-
-    # Apply activations
-    xyz = torch.from_numpy(xyz).float()
-    shs = torch.from_numpy(shs).float()
-    opacities = torch.sigmoid(torch.tensor(opacities, dtype=torch.float))
-    scales = torch.exp(torch.tensor(scales, dtype=torch.float))
-    rots = torch.nn.functional.normalize(torch.tensor(rots, dtype=torch.float))
-
-    return xyz, shs, opacities, scales, rots
-
-def convert_focal_to_fov(f, num_pixel):
-    return 2.0 * torch.atan(num_pixel/(2*f))
-
-def convert_fov_to_focal(fov, num_pixel):
-    return num_pixel / (2.0 * torch.tan(fov / 2.0))
-
-def compute_inverse_pose(pose):
-    R = pose[:3, :3]
-    t = pose[:3, 3:4]
-
-    inv_R = R.T
-    inv_t = -inv_R @ t
-    inv_pose = np.concatenate([inv_R, inv_t], axis=1)
-    assert inv_pose.shape == pose.shape, f"Inverse pose has wrong shape {inv_pose.shape}. Expected {pose.shape}."
-    return inv_pose
-
-def compute_proj_mat(near, far, fov_x, fov_y):
-    tanHalfFovY = torch.tan((fov_y / 2))
-    tanHalfFovX = torch.tan((fov_x / 2))
-
-    top = tanHalfFovY * near
-    bottom = -top
-    right = tanHalfFovX * near
-    left = -right
-
-    proj_mat = torch.zeros(4, 4).to(fov_x.device)
-
-    proj_mat[0, 0] = 2.0 * near / (right - left)
-    proj_mat[1, 1] = 2.0 * near / (top - bottom)
-    proj_mat[0, 2] = (right + left) / (right - left)
-    proj_mat[1, 2] = (top + bottom) / (top - bottom)
-    proj_mat[3, 2] = 1.0
-    proj_mat[2, 2] = far / (far - near)
-    proj_mat[2, 3] = -(far * near) / (far - near)
-    
-    return proj_mat
-
-
-if __name__ == "__main__":
-    main(
-        tyro.cli(Args)
-    )
+"""
+render.py
+
+A script for rendering Gaussian Splats.
+"""
+
+from dataclasses import dataclass
+import json
+from pathlib import Path
+from typing import Literal
+
+import imageio.v2 as imageio
+import numpy as np
+from plyfile import PlyData
+import torch
+import torchvision.utils as tvu
+from tqdm import tqdm
+import tyro
+
+from src.camera import Camera
+from src.constants import USE_HALF
+from src.renderer import GSRasterizer
+from src.scene import Scene
+
+
+@dataclass
+class Args:
+    
+    scene_type: Literal["nubzuki", "chair", "drums", "ficus", "hotdog", "lego", "materials", "mic", "ship", "human","nubzuki_alone","nubzuki_alone_v2"] = "nubzuki_only_v2"
+    """Type of scene to render."""
+    device_type: Literal["cpu", "cuda"] = "cuda"
+    """Device to use for rendering."""
+
+    out_root: Path = Path("./rendering_outputs")
+    """Root directory for saving outputs."""
+
+def main(args: Args):
+
+    out_dir = args.out_root / args.scene_type
+    out_dir.mkdir(parents=True, exist_ok=True)
+    print(f"Saving outputs to: {str(out_dir)}")
+
+    device = torch.device(args.device_type)
+    print(f"Using device: {device}")
+
+    print(f"Loading Scene: {args.scene_type}")
+    scene = load_scene(args.scene_type, device)
+    print("Loaded Scene.")
+
+    # Load camera data
+    (
+        c2ws, proj_mat, fov, focal, near, far, img_width, img_height
+    ) = load_camera_params(args.scene_type, device, use_half=USE_HALF)
+    print("Loaded Camera Data.")
+
+    # Initialize renderer
+    renderer = GSRasterizer()
+    print("Initialized Renderer.")
+
+    # Render images
+    w = imageio.get_writer(
+        out_dir / "video.mp4",
+        format="FFMPEG",
+        mode="I",
+        fps=24,
+        macro_block_size=1,
+    )
+
+    for view_idx, c2w in tqdm(enumerate(c2ws)):
+
+        # Setup camera
+        c2w_ = torch.from_numpy(c2w).float().to(device)
+        proj_mat_ = proj_mat.float().to(device)
+        cam = Camera(
+            camera_to_world=c2w_, proj_mat=proj_mat_, cam_center=c2w_[:3, 3],
+            fov_x=fov, fov_y=fov, near=near, far=far, image_width=img_width, image_height=img_height,
+            f_x=focal, f_y=focal,
+            c_x=img_width / 2, c_y=img_height / 2,
+        )
+
+        # Render
+        img = renderer.render_scene(scene, cam,view_idx)
+        img = img.reshape(img_width,img_height, 3)
+        img = torch.clamp(img, 0.0, 1.0)
+
+        # Record images for video
+        w.append_data((img.cpu().numpy() * 255).astype(np.uint8))
+
+        # Save individual frame
+        out_path = out_dir / f"r_{view_idx}.png"
+        img = img.permute(2, 0, 1)
+        tvu.save_image(img, out_path)
+
+def load_camera_params(scene_type, device, use_half):
+    """
+    Loads camera parameters for a given scene type.
+    """
+    data_root = Path(f"data/nerf_synthetic/{scene_type}")
+    assert data_root.exists(), f"Path {data_root} does not exist."
+    tr_path = data_root / "transforms_test.json"
+    assert tr_path.exists(), f"Path {tr_path} does not exist."
+    tr_dict = json.load(open(tr_path, "r"))
+
+    c2ws = []
+    #imgs = []
+    for frame in tr_dict["frames"]:
+        c2w = frame["transform_matrix"]
+        c2ws.append(c2w)
+        #img = imageio.imread(data_root / (frame["file_path"]))
+        #imgs.append(img)
+    c2ws = np.array(c2ws)
+    img_height = torch.tensor(tr_dict['h']).to(device)
+    img_width = torch.tensor(tr_dict['w']).to(device)
+    fov = torch.tensor(tr_dict['camera_angle_x']).to(device)
+    focal = convert_fov_to_focal(fov, img_width)
+    if use_half:
+        focal = focal // 2
+        img_height = img_height // 2
+        img_width = img_width // 2
+    near = 1e-2
+    far = 50.0
+    proj_mat = compute_proj_mat(near, far, fov, fov)
+    return c2ws, proj_mat, fov, focal, near, far, img_width, img_height
+
+def load_scene(scene_type, device):
+    ply_path = Path(f"./data/{scene_type}.ply")
+    assert ply_path.exists(), f"Path {ply_path} does not exist."
+
+    # Load splats from ply file
+    mean_3d, shs, opacities, scales, rotations = load_ply(ply_path)
+    mean_3d = mean_3d.to(device)
+    shs = shs.to(device)
+    opacities = opacities.to(device)
+    scales = scales.to(device)
+    rotations = rotations.to(device)
+    assert torch.all(opacities >= 0) and torch.all(opacities <= 1)
+    assert torch.all(scales >= 0), f"Scale has negative values: {scales.min()}"
+    assert torch.allclose(torch.norm(rotations, dim=1), torch.ones_like(torch.norm(rotations, dim=1)))
+
+    scene = Scene(
+        mean_3d=mean_3d,
+        shs=shs,
+        opacities=opacities,
+        scales=scales,
+        rotations=rotations,
+    )
+
+    return scene
+
+def load_ply(path):
+    plydata = PlyData.read(path)
+
+    xyz = np.stack((np.asarray(plydata.elements[0]["x"]),
+                    np.asarray(plydata.elements[0]["y"]),
+                    np.asarray(plydata.elements[0]["z"])),  axis=1)
+    opacities = np.asarray(plydata.elements[0]["opacity"])[..., np.newaxis]
+
+    features_dc = np.zeros((xyz.shape[0], 3, 1))
+    features_dc[:, 0, 0] = np.asarray(plydata.elements[0]["f_dc_0"])
+    features_dc[:, 1, 0] = np.asarray(plydata.elements[0]["f_dc_1"])
+    features_dc[:, 2, 0] = np.asarray(plydata.elements[0]["f_dc_2"])
+
+    extra_f_names = [p.name for p in plydata.elements[0].properties if p.name.startswith("f_rest_")]
+    extra_f_names = sorted(extra_f_names, key = lambda x: int(x.split('_')[-1]))
+    features_extra = np.zeros((xyz.shape[0], len(extra_f_names)))
+    for idx, attr_name in enumerate(extra_f_names):
+        features_extra[:, idx] = np.asarray(plydata.elements[0][attr_name])
+
+    # Reshape (P,F*SH_coeffs) to (P, F, SH_coeffs except DC)
+    # features_extra = features_extra.reshape((features_extra.shape[0], 3, (self.max_sh_degree + 1) ** 2 - 1))
+    features_extra = features_extra.reshape((features_extra.shape[0], 3, -1))
+
+    features_dc = features_dc.transpose(0, 2, 1)
+    features_extra = features_extra.transpose(0, 2, 1)
+    shs = np.concatenate([features_dc, features_extra], axis=1)
+
+    scale_names = [p.name for p in plydata.elements[0].properties if p.name.startswith("scale_")]
+    scale_names = sorted(scale_names, key = lambda x: int(x.split('_')[-1]))
+    scales = np.zeros((xyz.shape[0], len(scale_names)))
+    for idx, attr_name in enumerate(scale_names):
+        scales[:, idx] = np.asarray(plydata.elements[0][attr_name])
+
+    rot_names = [p.name for p in plydata.elements[0].properties if p.name.startswith("rot")]
+    rot_names = sorted(rot_names, key = lambda x: int(x.split('_')[-1]))
+    rots = np.zeros((xyz.shape[0], len(rot_names)))
+    for idx, attr_name in enumerate(rot_names):
+        rots[:, idx] = np.asarray(plydata.elements[0][attr_name])
+
+    # Apply activations
+    xyz = torch.from_numpy(xyz).float()
+    shs = torch.from_numpy(shs).float()
+    opacities = torch.sigmoid(torch.tensor(opacities, dtype=torch.float))
+    scales = torch.exp(torch.tensor(scales, dtype=torch.float))
+    rots = torch.nn.functional.normalize(torch.tensor(rots, dtype=torch.float))
+
+    return xyz, shs, opacities, scales, rots
+
+def convert_focal_to_fov(f, num_pixel):
+    return 2.0 * torch.atan(num_pixel/(2*f))
+
+def convert_fov_to_focal(fov, num_pixel):
+    return num_pixel / (2.0 * torch.tan(fov / 2.0))
+
+def compute_inverse_pose(pose):
+    R = pose[:3, :3]
+    t = pose[:3, 3:4]
+
+    inv_R = R.T
+    inv_t = -inv_R @ t
+    inv_pose = np.concatenate([inv_R, inv_t], axis=1)
+    assert inv_pose.shape == pose.shape, f"Inverse pose has wrong shape {inv_pose.shape}. Expected {pose.shape}."
+    return inv_pose
+
+def compute_proj_mat(near, far, fov_x, fov_y):
+    tanHalfFovY = torch.tan((fov_y / 2))
+    tanHalfFovX = torch.tan((fov_x / 2))
+
+    top = tanHalfFovY * near
+    bottom = -top
+    right = tanHalfFovX * near
+    left = -right
+
+    proj_mat = torch.zeros(4, 4).to(fov_x.device)
+
+    proj_mat[0, 0] = 2.0 * near / (right - left)
+    proj_mat[1, 1] = 2.0 * near / (top - bottom)
+    proj_mat[0, 2] = (right + left) / (right - left)
+    proj_mat[1, 2] = (top + bottom) / (top - bottom)
+    proj_mat[3, 2] = 1.0
+    proj_mat[2, 2] = far / (far - near)
+    proj_mat[2, 3] = -(far * near) / (far - near)
+    
+    return proj_mat
+
+
+if __name__ == "__main__":
+    main(
+        tyro.cli(Args)
+    )