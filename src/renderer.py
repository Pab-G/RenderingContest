--- conflicted
+++ resolved
@@ -1,761 +1,746 @@
-"""
-PyTorch implementation of Gaussian Splat Rasterizer.
-
-The implementation is based on torch-splatting: https://github.com/hbb1/torch-splatting
-"""
-
-from jaxtyping import Bool, Float, jaxtyped
-import torch
-import math
-from typeguard import typechecked
-
-
-from .camera import Camera
-from .scene import Scene
-from .sh import eval_sh
-
-z_deg = 50
-y_deg = -4
-x_deg = -4
-
-
-class GSRasterizer(object):
-    """
-    Gaussian Splat Rasterizer.
-    """
-
-    def __init__(self):
-
-        self.sh_degree = 3
-        self.white_bkgd = True
-        self.tile_size = 25  #36 for nubzuki
-
-    def render_scene(self, scene: Scene, camera: Camera):
-
-        # Retrieve Gaussian parameters
-        mean_3d = scene.mean_3d
-        scales = scene.scales
-        rotations = scene.rotations
-        shs = scene.shs
-        opacities = scene.opacities
-        
-        # ============================================================================
-        # Process camera parameters
-        # NOTE: We transpose both camera extrinsic and projection matrices
-        # assuming that these transforms are applied to points in row vector format.
-        # NOTE: Do NOT modify this block.
-        # Retrieve camera pose (extrinsic)
-
-        #mean_3d,scales,rotations,shs,opacities = mirror(mean_3d,scales,rotations,shs,opacities)
-        #mean_3d,scales,rotations,shs,opacities = shift(mean_3d,scales,rotations,shs,opacities)
-        #mean_3d,scales,rotations,shs,opacities = maskv2(mean_3d,scales,rotations,shs,opacities)
-<<<<<<< HEAD
-        #mean_3d,scales,rotations,shs,opacities = filter(camera.camera_to_world,mean_3d,scales,rotations,shs,opacities)
-        mean_3d,scales,rotations,shs,opacities = filterfixe(mean_3d,scales,rotations,shs,opacities)
-        #mean_3d,scales,rotations,shs,opacities = inception(mean_3d,scales,rotations,shs,opacities)
-=======
-        mean_3d,scales,rotations,shs,opacities = filterfixe(mean_3d,scales,rotations,shs,opacities)
-        #mean_3d,scales,rotations,shs,opacities = duplication(mean_3d,scales,rotations,shs,opacities)
-        #mean_3d,scales,rotations,shs,opacities = inception(mean_3d,scales,rotations,shs,opacities)
-        mean_3d,scales,rotations,shs,opacities = infiniteinception(mean_3d,scales,rotations,shs,opacities)
-        mean_3d,scales,rotations,shs,opacities = filter(camera.camera_to_world,mean_3d,scales,rotations,shs,opacities)
->>>>>>> 66ebf224
-
-        R = camera.camera_to_world[:3, :3]  # 3 x 3
-        T = camera.camera_to_world[:3, 3:4]  # 3 x 1
-        R_edit = torch.diag(torch.tensor([1, -1, -1], device=R.device, dtype=R.dtype))
-        R = R @ R_edit
-        R_inv = R.T
-        T_inv = -R_inv @ T
-        world_to_camera = torch.eye(4, device=R.device, dtype=R.dtype)
-        world_to_camera[:3, :3] = R_inv
-        world_to_camera[:3, 3:4] = T_inv
-        world_to_camera = world_to_camera.permute(1, 0)
-
-        # Retrieve camera intrinsic
-        proj_mat = camera.proj_mat.permute(1, 0)
-        world_to_camera = world_to_camera.to(mean_3d.device)
-        proj_mat = proj_mat.to(mean_3d.device)
-        # ============================================================================
-
-        # Project Gaussian center positions to NDC
-        mean_ndc, mean_view, in_mask = self.project_ndc(
-            mean_3d, world_to_camera, proj_mat, camera.near,
-        )
-        mean_ndc = mean_ndc[in_mask]
-        mean_view = mean_view[in_mask]
-        mean_3d    = mean_3d   [in_mask]
-        scales     = scales    [in_mask]
-        rotations  = rotations [in_mask]
-        shs        = shs       [in_mask]
-        opacities  = opacities [in_mask]
-        assert mean_ndc.shape[0] > 0, "No points in the frustum"
-        assert mean_view.shape[0] > 0, "No points in the frustum"
-        depths = mean_view[:, 2]
-
-        # Compute RGB from spherical harmonics
-        color = self.get_rgb_from_sh(mean_3d, shs, camera)
-
-        # Compute 3D covariance matrix
-        cov_3d = self.compute_cov_3d(scales, rotations)
-
-        # Project covariance matrices to 2D
-        cov_2d = self.compute_cov_2d(
-            mean_3d=mean_3d, 
-            cov_3d=cov_3d, 
-            w2c=world_to_camera,
-            f_x=camera.f_x, 
-            f_y=camera.f_y,
-        )
-        
-        # Compute pixel space coordinates of the projected Gaussian centers
-        mean_coord_x = ((mean_ndc[..., 0] + 1) * camera.image_width - 1.0) * 0.5
-        mean_coord_y = ((mean_ndc[..., 1] + 1) * camera.image_height - 1.0) * 0.5
-        mean_2d = torch.stack([mean_coord_x, mean_coord_y], dim=-1)
-
-        color = self.render(
-            camera=camera, 
-            mean_2d=mean_2d,
-            cov_2d=cov_2d,
-            color=color,
-            opacities=opacities, 
-            depths=depths,
-        )
-        color = color.reshape(-1, 3)
-
-        return color
-
-    @torch.no_grad()
-    def get_rgb_from_sh(self, mean_3d, shs, camera):
-        rays_o = camera.cam_center        
-        rays_d = mean_3d - rays_o
-        rays_d = rays_d / torch.norm(rays_d, dim=-1, keepdim=True)
-        color = eval_sh(self.sh_degree, shs.permute(0, 2, 1), rays_d)
-        color = torch.clamp_min(color + 0.5, 0.0)
-        return color
-    
-    @jaxtyped(typechecker=typechecked)
-    @torch.no_grad()
-    def project_ndc(
-        self,
-        points: Float[torch.Tensor, "N 3"],
-        w2c: Float[torch.Tensor, "4 4"],
-        proj_mat: Float[torch.Tensor, "4 4"],
-        z_near: float,
-    ) -> tuple[
-        Float[torch.Tensor, "N 4"],
-        Float[torch.Tensor, "N 4"],
-        Bool[torch.Tensor, "N"],
-    ]:
-        """
-        Projects points to NDC space.
-        
-        Args:
-        - points: 3D points in object space.
-        - w2c: World-to-camera matrix.
-        - proj_mat: Projection matrix.
-        - z_near: Near plane distance.
-
-        Returns:
-        - p_ndc: NDC coordinates.
-        - p_view: View space coordinates.
-        - in_mask: Mask of points that are in the frustum.
-        """
-        # ========================================================
-        # TODO: Implement the projection to NDC space
-        p_view = homogenize(points) @ w2c  # Apply world-to-camera transformation
-        p_proj = p_view @ proj_mat
-        p_ndc = p_proj / (p_proj[:, 3:4]) #.clamp(min=1e-6)
-
-        # TODO: Cull points that are close or behind the camera
-        in_mask = (p_view[:, 2] > z_near) #& (p_ndc[:, 2] < p_ndc[:, 3])
-        # ========================================================
-
-        return p_ndc, p_view, in_mask
-
-    @torch.no_grad()
-    def compute_cov_3d(self, s, r):
-        L = build_scaling_rotation(s, r)
-        cov3d = L @ L.transpose(1, 2)
-        return cov3d
-
-    @jaxtyped(typechecker=typechecked)
-    @torch.no_grad()
-    def compute_cov_2d(
-        self,
-        mean_3d: Float[torch.Tensor, "N 3"],
-        cov_3d: Float[torch.Tensor, "N 3 3"],
-        w2c: Float[torch.Tensor, "4 4"],
-        f_x: Float[torch.Tensor, ""],
-        f_y: Float[torch.Tensor, ""],
-    ) -> Float[torch.Tensor, "N 2 2"]:
-        """
-        Projects 3D covariances to 2D image plane.
-
-        Args:
-        - mean_3d: Coordinates of center of 3D Gaussians.
-        - cov_3d: 3D covariance matrix.
-        - w2c: World-to-camera matrix.
-        - f_x: Focal length along x-axis.
-        - f_y: Focal length along y-axis.
-
-        Returns:
-        - cov_2d: 2D covariance matrix.
-        """ 
-        # ========================================================
-        # TODO: Transform 3D mean coordinates to camera space
-        # ========================================================
-
-        # Transpose the rigid transformation part of the world-to-camera matrix
-        mean_cam = (homogenize(mean_3d).unsqueeze(1) @ w2c).squeeze(1)    # (N,3)
-        x, y, z = mean_cam[:,0], mean_cam[:,1], mean_cam[:,2]
-
-        J = torch.zeros(mean_3d.shape[0], 3, 3).to(mean_3d)
-        W = w2c[:3, :3].T
-
-        J[:, 0, 0] = f_x / z
-        J[:, 0, 2] = -f_x * x / (z ** 2)
-        J[:, 1, 1] = f_y / z
-        J[:, 1, 2] = -f_y * y / (z ** 2)
-        # ========================================================
-        # TODO: Compute Jacobian of view transform and projection
-        cov_2d = J @ W @ cov_3d @ W.transpose(-1, -2) @ J.transpose(-1, -2)
-        # ========================================================
-
-        # add low pass filter here according to E.q. 32
-        filter = torch.eye(2, 2).to(cov_2d) * 0.3
-        return cov_2d[:, :2, :2] + filter[None]
-
-
-    @jaxtyped(typechecker=typechecked)
-    @torch.no_grad()
-    def render(
-        self,
-        camera: Camera,
-        mean_2d: Float[torch.Tensor, "N 2"],
-        cov_2d: Float[torch.Tensor, "N 2 2"],
-        color: Float[torch.Tensor, "N 3"],
-        opacities: Float[torch.Tensor, "N 1"],
-        depths: Float[torch.Tensor, "N"],
-    ) -> Float[torch.Tensor, "H W 3"]:
-        radii = get_radius(cov_2d)
-        rect = get_rect(mean_2d, radii, width=camera.image_width, height=camera.image_height)
-
-        pix_coord = torch.stack(
-            torch.meshgrid(torch.arange(camera.image_height), torch.arange(camera.image_width), indexing='xy'),
-            dim=-1,
-        ).to(mean_2d.device)
-        
-        render_color = torch.ones(*pix_coord.shape[:2], 3).to(mean_2d.device)
-
-        assert camera.image_height % self.tile_size == 0, "Image height must be divisible by the tile_size."
-        assert camera.image_width % self.tile_size == 0, "Image width must be divisible by the tile_size."
-
-        
-        
-        #print(render_color.shape)
-        #print("width : ",camera.image_width)
-        #print("height : ",camera.image_height)
-        for h in range(0, camera.image_width, self.tile_size):
-            for w in range(0, camera.image_height, self.tile_size):
-                # check if the rectangle penetrate the tile
-                over_tl = rect[0][..., 0].clip(min=w), rect[0][..., 1].clip(min=h)
-                over_br = rect[1][..., 0].clip(max=w+self.tile_size-1), rect[1][..., 1].clip(max=h+self.tile_size-1)
-                
-                # a binary mask indicating projected Gaussians that lie in the current tile
-                in_mask = (over_br[0] > over_tl[0]) & (over_br[1] > over_tl[1])
-                if not in_mask.sum() > 0:
-                    continue
-
-                # ========================================================
-                # TODO: Sort the projected Gaussians that lie in the current tile by their depths, in ascending order
-                # ========================================================
-                m = mean_2d[in_mask]            # [M, 2]
-                cov = cov_2d[in_mask]           # [M, 2, 2]
-                cols = color[in_mask]           # [M, 3]
-                alphas = opacities[in_mask]  # [M]
-                deps = depths[in_mask]          # [M]
-
-                # 1. sort by depth ascending
-                order = torch.argsort(deps, dim=0)
-                m = m[order]
-                cov = cov[order]
-                cols = cols[order]
-                alphas = alphas[order]
-                # ========================================================
-                # TODO: Compute the displacement vector from the 2D mean coordinates to the pixel coordinates
-                # ========================================================
-                tile_pix = pix_coord[h:h + self.tile_size, w:w + self.tile_size]  # [T, T, 2]
-                # compute displacement to each Gaussian mean: [T, T, M, 2]
-                disp = tile_pix.unsqueeze(0) - m.unsqueeze(1).unsqueeze(1)
-
-                # ========================================================
-                # TODO: Compute the Gaussian weight for each pixel in the tile
-                # ========================================================
-                inv_cov = torch.inverse(cov)
-                quad = (torch.matmul(disp, inv_cov.unsqueeze(1))  * disp).sum(-1)
-                weights = torch.exp(-0.5 * quad) 
-
-                # ========================================================
-                # TODO: Perform alpha blending
-                # ========================================================
-                opacity = weights[..., None] * alphas[..., None, None]
-                accumulated_transparency = torch.cumprod(1.0 - opacity, dim=0)
-                transmission = torch.cat(
-                    [torch.ones_like(accumulated_transparency[:1]), accumulated_transparency[:-1]],
-                    dim=0
-                )
-                weighted_colors = cols[:, None, None, :] * opacity * transmission
-                tile_color = weighted_colors.sum(dim=0)
-                residual_transparency = accumulated_transparency[-1].squeeze(-1).squeeze(-1)
-                background_opacity = residual_transparency[..., None].expand(-1, -1, 3)
-                tile_color += background_opacity
-                #print("h = ",h + self.tile_size)
-                #print("w = ",w + self.tile_size)
-                i1,i2=h,h + self.tile_size
-                j1,j2=w,w + self.tile_size
-                render_color[
-                    i1:i2,
-                    j1:j2
-                    
-                ] = tile_color.reshape(self.tile_size, self.tile_size, -1)
-
-        return render_color
-
-@torch.no_grad()
-def homogenize(points):
-    """
-    homogeneous points
-    :param points: [..., 3]
-    """
-    return torch.cat([points, torch.ones_like(points[..., :1])], dim=-1)
-
-@torch.no_grad()
-def build_rotation(r):
-    norm = torch.sqrt(r[:,0]*r[:,0] + r[:,1]*r[:,1] + r[:,2]*r[:,2] + r[:,3]*r[:,3])
-
-    q = r / norm[:, None]
-
-    R = torch.zeros((q.size(0), 3, 3), device='cuda')
-
-    r = q[:, 0]
-    x = q[:, 1]
-    y = q[:, 2]
-    z = q[:, 3]
-
-    R[:, 0, 0] = 1 - 2 * (y*y + z*z)
-    R[:, 0, 1] = 2 * (x*y - r*z)
-    R[:, 0, 2] = 2 * (x*z + r*y)
-    R[:, 1, 0] = 2 * (x*y + r*z)
-    R[:, 1, 1] = 1 - 2 * (x*x + z*z)
-    R[:, 1, 2] = 2 * (y*z - r*x)
-    R[:, 2, 0] = 2 * (x*z - r*y)
-    R[:, 2, 1] = 2 * (y*z + r*x)
-    R[:, 2, 2] = 1 - 2 * (x*x + y*y)
-    return R
-
-@torch.no_grad()
-def build_scaling_rotation(s, r):
-    L = torch.zeros((s.shape[0], 3, 3), dtype=torch.float, device="cuda")
-    R = build_rotation(r)
-
-    L[:,0,0] = s[:,0]
-    L[:,1,1] = s[:,1]
-    L[:,2,2] = s[:,2]
-
-    L = R @ L
-    return L
-
-@torch.no_grad()
-def get_radius(cov2d):
-    det = cov2d[:, 0, 0] * cov2d[:, 1, 1] - cov2d[:, 0, 1] * cov2d[:, 1, 0]
-    mid = 0.5 * (cov2d[:, 0, 0] + cov2d[:, 1, 1])
-    lambda1 = mid + torch.sqrt((mid**2-det).clip(min=0.1))
-    lambda2 = mid - torch.sqrt((mid**2-det).clip(min=0.1))
-    return 3.0 * torch.sqrt(torch.max(lambda1, lambda2)).ceil()
-
-@torch.no_grad()
-def get_rect(pix_coord, radii, width, height):
-    rect_min = (pix_coord - radii[:,None])
-    rect_max = (pix_coord + radii[:,None])
-    rect_min[..., 0] = rect_min[..., 0].clip(0, width - 1.0)
-    rect_min[..., 1] = rect_min[..., 1].clip(0, height - 1.0)
-    rect_max[..., 0] = rect_max[..., 0].clip(0, width - 1.0)
-    rect_max[..., 1] = rect_max[..., 1].clip(0, height - 1.0)
-    return rect_min, rect_max
-
-
-@jaxtyped(typechecker=typechecked)
-@torch.no_grad()
-def reflect_points(points):
-    # this function creat a mirror in the plan y = ax + b
-    a = 0.0
-    b = -0.3
-    # Normal vector of the plane: n = (0.1, -1, 0), normalized
-    n = torch.tensor([a, -1.0, 0.0], device=points.device, dtype=points.dtype)
-    n = n / torch.norm(n)
-
-    # A point on the plane: (0, -0.3, 0)
-    p0 = torch.tensor([0.0, b, 0.0], device=points.device, dtype=points.dtype)
-
-    # Vector from p0 to each point
-    vec = points - p0
-
-    # Project vec onto normal, then reflect
-    dot = torch.sum(vec * n, dim=1, keepdim=True)  # (N, 1)
-    reflect = points - 2 * dot * n  # Apply reflection formula
-
-    return reflect
-
-@jaxtyped(typechecker=typechecked)
-@torch.no_grad()
-def mirror(mean_3d,scales,rotations,shs,opacities) :
-    mask = (mean_3d[:, 1] > -0.3)
-            
-    main = mean_3d[mask]    
-    double = mean_3d[mask]
-    scales = scales[mask]
-    rotations= rotations[mask]
-    shs = shs[mask]
-    opacities = opacities[mask]
-
-    mask2 = (main[:, 1] < 0.5)
-            
-    reflect = reflect_points(main)
-
-    merged = torch.cat([main[mask2], reflect], dim=0)
-    scales    = torch.cat([scales[mask2], scales], dim=0)
-    rotations = torch.cat([rotations[mask2], rotations], dim=0)
-    shs       = torch.cat([shs[mask2], shs], dim=0)
-    opacities = torch.cat([opacities[mask2], opacities], dim=0)
-
-    return merged,scales,rotations,shs,opacities
-
-
-
-@jaxtyped(typechecker=typechecked)
-@torch.no_grad()
-def shift(mean_3d,scales,rotations,shs,opacities) :
-    main = mean_3d.clone()
-    reflect = mean_3d.clone()
-    reflect[:, 1] += 0.2
-
-    merged = torch.cat([main, reflect], dim=0)
-
-    scales    = torch.cat([scales, scales], dim=0)
-    rotations = torch.cat([rotations, rotations], dim=0)
-    shs       = torch.cat([shs, shs], dim=0)
-    opacities = torch.cat([opacities, opacities], dim=0)
-    return merged,scales,rotations,shs,opacities
-
-def mask(mean_3d, scales, rotations, shs, opacities):
-    double = mean_3d.clone()
-
-    mask = ((double[:, 0] < -0.4) | (double[:, 0] > 0.1) | (double[:, 1] > -0.2) | (double[:, 2] > 0)) & (double[:, 1] < 0.5)
-
-    return (
-        double[mask],
-        scales[mask],
-        rotations[mask],
-        shs[mask],
-        opacities[mask]
-    )
-
-
-def filterfixe(mean_3d, scales, rotations, shs, opacities):
-<<<<<<< HEAD
-    double = mean_3d.clone()
-
-    mask = (double[:, 0] > -0.4) & (double[:, 0] < 0.4) & (double[:, 1] > -0.4) & (double[:, 1] < 0.4) & (double[:, 2] < 0.5) & (double[:, 2] > -1.0)
-=======
-
-    z_rad = math.radians(z_deg)  # conversion en radians
-
-    cos_z = math.cos(z_rad)
-    sin_z = math.sin(z_rad)
-
-    y_rad = math.radians(y_deg)
-
-    cos_y = math.cos(y_rad)
-    sin_y = math.sin(y_rad)
-
-    x_rad = math.radians(x_deg)  # conversion en radians
-
-    cos_x = math.cos(x_rad)
-    sin_x = math.sin(x_rad)
-
-    double = mean_3d.clone()
-    Rz = torch.tensor([
-    [ cos_z, -sin_z, 0.0],
-    [ sin_z,  cos_z, 0.0],
-    [ 0.0,     0.0,  1.0]
-    ], device = mean_3d.device)
-
-    Ry = torch.tensor([
-    [ cos_y,  0.0, sin_y],
-    [ 0.0,    1.0, 0.0],
-    [-sin_y,  0.0, cos_y]
-    ], device = mean_3d.device)
-    
-    Rx = torch.tensor([
-    [1.0,     0.0,     0.0],
-    [0.0,  cos_x, -sin_x],
-    [0.0,  sin_x,  cos_x]
-    ], device = mean_3d.device)
-
-    double = torch.matmul(double, Rz)
-    double = torch.matmul(double, Ry)
-    double = torch.matmul(double, Rx)
-
-    #mask = (double[:, 0] + double[:, 1] < 0.5) & (double[:, 0] + double[:, 1] > -0.5) & \
-    #        (double[:, 1] - double[:, 0] < 0.5) & (double[:, 1] - double[:, 0] > -0.5) & \
-    #        (double[:, 2] < -0.1) & (double[:, 2] > -0.6)
-    mask = (double[:, 0] < 0.3) & (double[:, 0] > -0.2) & \
-            (double[:, 1] < 0.3) & (double[:, 1]  > -0.2) & \
-            (double[:, 2] < -0.1) & (double[:, 2] > -0.5)
->>>>>>> 66ebf224
-
-    return (
-        double[mask],
-        scales[mask],
-        rotations[mask],
-        shs[mask],
-        opacities[mask]
-    )
-
-
-def maskv2(mean_3d, scales, rotations, shs, opacities):
-    # Clone the 3D positions
-    mask = (mean_3d[:, 1] < 0.5)
-            
-    positions = mean_3d[mask]    
-    scales = scales[mask]
-    rotations= rotations[mask]
-    shs = shs[mask]
-    opacities = opacities[mask]
-
-    # Approximate radius for each splat (you could refine this based on actual rotation + scale)
-    # Assume isotropic splats: take average of scale components
-    radius = scales.mean(dim=1) * 0.5  # half-size (like bounding sphere)
-
-    # Define forbidden box
-    forbidden_min = torch.tensor([-0.4, -100.0, -1.0], device=positions.device)
-    forbidden_max = torch.tensor([0.1, -0.3, 0.0], device=positions.device)
-
-    # Check if the sphere around each splat intersects the forbidden box
-    # Test: does the splat come within radius of the forbidden box?
-    too_close_x = (positions[:, 0] + radius > forbidden_min[0]) & (positions[:, 0] - radius < forbidden_max[0])
-    too_close_y = (positions[:, 1] + radius > forbidden_min[1]) & (positions[:, 1] - radius < forbidden_max[1])
-    too_close_z = (positions[:, 2] + radius > forbidden_min[2]) & (positions[:, 2] - radius < forbidden_max[2])
-
-    # Combine all axes
-    intersects = too_close_x & too_close_y & too_close_z
-
-    # Keep only splats that do NOT intersect the forbidden zone
-    keep = ~intersects
-
-    return (
-        positions[keep],
-        scales[keep],
-        rotations[keep],
-        shs[keep],
-        opacities[keep]
-    )
-
-
-
-@jaxtyped(typechecker=typechecked)
-@torch.no_grad()
-def filter(w2c,mean_3d,scales,rotations,shs,opacities) :
-    T = w2c
-    n = torch.tensor([0.0, 0.0, 1.0, 0.0], device = w2c.device)  # direction vector (w=0)
-
-    # Point sur le plan : origine homogène
-    p = torch.tensor([0.0, 0.0, 0.0, 1.0], device = w2c.device)  # position vector (w=1)
-    T = T.to(w2c.device)
-
-    # Transformation de la normale
-    T_inv = torch.inverse(T)
-    T_inv_T = T_inv.T
-    n_transformed = T_inv_T @ n
-    n_transformed = n_transformed[:3]
-
-    # Transformation du point
-    p_transformed = T @ p
-    p_transformed = p_transformed[:3] / p_transformed[3]
-
-    normal_unit = n_transformed / torch.norm(n_transformed)
-    distance = -1.0
-    p_transformed = p_transformed + distance * normal_unit
-
-    vectors = mean_3d - p_transformed  # shape (N, 3)
-    dot_products = torch.matmul(vectors, n_transformed)  # shape (N,)
-
-    # Masques booléens
-    mask_front = dot_products > 0     # points devant le plan
-    mask_back = dot_products < 0.0
-    return (
-        mean_3d[mask_back],
-        scales[mask_back],
-        rotations[mask_back],
-        shs[mask_back],
-        opacities[mask_back]
-    )
-
-@jaxtyped(typechecker=typechecked)
-@torch.no_grad()
-def inception(mean_3d,scales,rotations,shs,opacities) :
-
-    mask = (mean_3d[:, 1] > -0.3) & (mean_3d[:, 1] < 0.5) & (mean_3d[:, 0] < 0.8) & (mean_3d[:, 0] > -0.8)
-
-    main = mean_3d[mask]    
-    double = mean_3d[mask]
-    scales = scales[mask]
-    rotations= rotations[mask]
-    shs = shs[mask]
-    opacities = opacities[mask]
-
-    double[:, 1] -= 0.8
-    double[:, 2] -= 0.2
-
-
-    merged = torch.cat([main, double], dim=0)
-    scales_merged    = torch.cat([scales, scales], dim=0)
-    rotations_merged = torch.cat([rotations, rotations], dim=0)
-    shs_merged       = torch.cat([shs, shs], dim=0)
-    opacities_merged = torch.cat([opacities, opacities], dim=0)
-
-    for i in range(15):
-
-        mask = torch.rand(main.size(0)) < 1.5**(-i)
-
-        double_i = main[mask]
-        scales_i = scales[mask]
-        rotations_i= rotations[mask]
-        shs_i = shs[mask]
-        opacities_i = opacities[mask]
-
-        double_i[:, 1] -= 0.8*(i+2)
-        double_i[:, 2] -= 0.2*(i+2)
-
-        merged = torch.cat([merged, double_i], dim=0)
-        scales_merged    = torch.cat([scales_merged, scales_i], dim=0)
-        rotations_merged = torch.cat([rotations_merged, rotations_i], dim=0)
-        shs_merged       = torch.cat([shs_merged, shs_i], dim=0)
-        opacities_merged = torch.cat([opacities_merged, opacities_i], dim=0)
-        
-
-<<<<<<< HEAD
-=======
-    return merged,scales_merged,rotations_merged,shs_merged,opacities_merged
-
-
-def duplication(mean_3d,scales,rotations,shs,opacities) :
-    main = mean_3d.clone()
-    reflect = mean_3d.clone()
-    reflect[:, 1] += 0.7
-
-    merged = torch.cat([main, reflect], dim=0)
-
-    scales    = torch.cat([scales, scales], dim=0)
-    rotations = torch.cat([rotations, rotations], dim=0)
-    shs       = torch.cat([shs, shs], dim=0)
-    opacities = torch.cat([opacities, opacities], dim=0)
-    return merged,scales,rotations,shs,opacities
-
-
-def infiniteinception(mean_3d,scales,rotations,shs,opacities) :
-    d = 1.5 #space between each double
-    alpha = 1.5 #number above 1, rate at wich the double quality decrease
-    n = 8 #number of duplication
-
-    main = mean_3d.clone()
-    merged = mean_3d.clone()
-    scales_merged = scales.clone()
-    rotations_merged = rotations.clone()
-    shs_merged = shs.clone()
-    opacities_merged = opacities.clone()
-
-    for i in range(n):
-
-        mask = torch.rand(main.size(0)) < alpha**(-i)
-
-        double_i = main[mask]
-        scales_i = scales[mask]
-        rotations_i= rotations[mask]
-        shs_i = shs[mask]
-        opacities_i = opacities[mask]
-
-        double_i[:, 0] -= d*(i+1)
-        double_i[:, 1] -= d*(i+1)
-        for j in range(2*(i+1)+1):
-            merged = torch.cat([merged, double_i], dim=0)
-            scales_merged    = torch.cat([scales_merged, scales_i], dim=0)
-            rotations_merged = torch.cat([rotations_merged, rotations_i], dim=0)
-            shs_merged       = torch.cat([shs_merged, shs_i], dim=0)
-            opacities_merged = torch.cat([opacities_merged, opacities_i], dim=0)
-            double_i[:, 1] += d
-
-    for i in range(n):
-
-        mask = torch.rand(main.size(0)) < alpha**(-i)
-
-        double_i = main[mask]
-        scales_i = scales[mask]
-        rotations_i= rotations[mask]
-        shs_i = shs[mask]
-        opacities_i = opacities[mask]
-
-        double_i[:, 0] += d*(i+1)
-        double_i[:, 1] -= d*(i+1)
-        for j in range(2*(i+1)+1):
-            merged = torch.cat([merged, double_i], dim=0)
-            scales_merged    = torch.cat([scales_merged, scales_i], dim=0)
-            rotations_merged = torch.cat([rotations_merged, rotations_i], dim=0)
-            shs_merged       = torch.cat([shs_merged, shs_i], dim=0)
-            opacities_merged = torch.cat([opacities_merged, opacities_i], dim=0)
-            double_i[:, 1] += d
-
-    for i in range(n):
-
-        mask = torch.rand(main.size(0)) < alpha**(-i)
-
-        double_i = main[mask]
-        scales_i = scales[mask]
-        rotations_i= rotations[mask]
-        shs_i = shs[mask]
-        opacities_i = opacities[mask]
-
-        double_i[:, 1] -= d*(i+1)
-        double_i[:, 0] -= d*(i)
-        for j in range(2*(i)+1):
-            merged = torch.cat([merged, double_i], dim=0)
-            scales_merged    = torch.cat([scales_merged, scales_i], dim=0)
-            rotations_merged = torch.cat([rotations_merged, rotations_i], dim=0)
-            shs_merged       = torch.cat([shs_merged, shs_i], dim=0)
-            opacities_merged = torch.cat([opacities_merged, opacities_i], dim=0)
-            double_i[:, 0] += d
-
-    for i in range(n):
-
-        mask = torch.rand(main.size(0)) < alpha**(-i)
-
-        double_i = main[mask]
-        scales_i = scales[mask]
-        rotations_i= rotations[mask]
-        shs_i = shs[mask]
-        opacities_i = opacities[mask]
-
-        double_i[:, 1] += d*(i+1)
-        double_i[:, 0] -= d*(i)
-        for j in range(2*(i)+1):
-            merged = torch.cat([merged, double_i], dim=0)
-            scales_merged    = torch.cat([scales_merged, scales_i], dim=0)
-            rotations_merged = torch.cat([rotations_merged, rotations_i], dim=0)
-            shs_merged       = torch.cat([shs_merged, shs_i], dim=0)
-            opacities_merged = torch.cat([opacities_merged, opacities_i], dim=0)
-            double_i[:, 0] += d
-        
-
->>>>>>> 66ebf224
-    return merged,scales_merged,rotations_merged,shs_merged,opacities_merged
+"""
+PyTorch implementation of Gaussian Splat Rasterizer.
+
+The implementation is based on torch-splatting: https://github.com/hbb1/torch-splatting
+"""
+
+from jaxtyping import Bool, Float, jaxtyped
+import torch
+import math
+from typeguard import typechecked
+
+
+from .camera import Camera
+from .scene import Scene
+from .sh import eval_sh
+
+z_deg = 50
+y_deg = -4
+x_deg = -4
+
+
+class GSRasterizer(object):
+    """
+    Gaussian Splat Rasterizer.
+    """
+
+    def __init__(self):
+
+        self.sh_degree = 3
+        self.white_bkgd = True
+        self.tile_size = 25  #36 for nubzuki
+
+    def render_scene(self, scene: Scene, camera: Camera):
+
+        # Retrieve Gaussian parameters
+        mean_3d = scene.mean_3d
+        scales = scene.scales
+        rotations = scene.rotations
+        shs = scene.shs
+        opacities = scene.opacities
+        
+        # ============================================================================
+        # Process camera parameters
+        # NOTE: We transpose both camera extrinsic and projection matrices
+        # assuming that these transforms are applied to points in row vector format.
+        # NOTE: Do NOT modify this block.
+        # Retrieve camera pose (extrinsic)
+
+        #mean_3d,scales,rotations,shs,opacities = mirror(mean_3d,scales,rotations,shs,opacities)
+        #mean_3d,scales,rotations,shs,opacities = shift(mean_3d,scales,rotations,shs,opacities)
+        #mean_3d,scales,rotations,shs,opacities = maskv2(mean_3d,scales,rotations,shs,opacities)
+        mean_3d,scales,rotations,shs,opacities = filterfixe(mean_3d,scales,rotations,shs,opacities)
+        #mean_3d,scales,rotations,shs,opacities = duplication(mean_3d,scales,rotations,shs,opacities)
+        #mean_3d,scales,rotations,shs,opacities = inception(mean_3d,scales,rotations,shs,opacities)
+        mean_3d,scales,rotations,shs,opacities = infiniteinception(mean_3d,scales,rotations,shs,opacities)
+        mean_3d,scales,rotations,shs,opacities = filter(camera.camera_to_world,mean_3d,scales,rotations,shs,opacities)
+
+        R = camera.camera_to_world[:3, :3]  # 3 x 3
+        T = camera.camera_to_world[:3, 3:4]  # 3 x 1
+        R_edit = torch.diag(torch.tensor([1, -1, -1], device=R.device, dtype=R.dtype))
+        R = R @ R_edit
+        R_inv = R.T
+        T_inv = -R_inv @ T
+        world_to_camera = torch.eye(4, device=R.device, dtype=R.dtype)
+        world_to_camera[:3, :3] = R_inv
+        world_to_camera[:3, 3:4] = T_inv
+        world_to_camera = world_to_camera.permute(1, 0)
+
+        # Retrieve camera intrinsic
+        proj_mat = camera.proj_mat.permute(1, 0)
+        world_to_camera = world_to_camera.to(mean_3d.device)
+        proj_mat = proj_mat.to(mean_3d.device)
+        # ============================================================================
+
+        # Project Gaussian center positions to NDC
+        mean_ndc, mean_view, in_mask = self.project_ndc(
+            mean_3d, world_to_camera, proj_mat, camera.near,
+        )
+        mean_ndc = mean_ndc[in_mask]
+        mean_view = mean_view[in_mask]
+        mean_3d    = mean_3d   [in_mask]
+        scales     = scales    [in_mask]
+        rotations  = rotations [in_mask]
+        shs        = shs       [in_mask]
+        opacities  = opacities [in_mask]
+        assert mean_ndc.shape[0] > 0, "No points in the frustum"
+        assert mean_view.shape[0] > 0, "No points in the frustum"
+        depths = mean_view[:, 2]
+
+        # Compute RGB from spherical harmonics
+        color = self.get_rgb_from_sh(mean_3d, shs, camera)
+
+        # Compute 3D covariance matrix
+        cov_3d = self.compute_cov_3d(scales, rotations)
+
+        # Project covariance matrices to 2D
+        cov_2d = self.compute_cov_2d(
+            mean_3d=mean_3d, 
+            cov_3d=cov_3d, 
+            w2c=world_to_camera,
+            f_x=camera.f_x, 
+            f_y=camera.f_y,
+        )
+        
+        # Compute pixel space coordinates of the projected Gaussian centers
+        mean_coord_x = ((mean_ndc[..., 0] + 1) * camera.image_width - 1.0) * 0.5
+        mean_coord_y = ((mean_ndc[..., 1] + 1) * camera.image_height - 1.0) * 0.5
+        mean_2d = torch.stack([mean_coord_x, mean_coord_y], dim=-1)
+
+        color = self.render(
+            camera=camera, 
+            mean_2d=mean_2d,
+            cov_2d=cov_2d,
+            color=color,
+            opacities=opacities, 
+            depths=depths,
+        )
+        color = color.reshape(-1, 3)
+
+        return color
+
+    @torch.no_grad()
+    def get_rgb_from_sh(self, mean_3d, shs, camera):
+        rays_o = camera.cam_center        
+        rays_d = mean_3d - rays_o
+        rays_d = rays_d / torch.norm(rays_d, dim=-1, keepdim=True)
+        color = eval_sh(self.sh_degree, shs.permute(0, 2, 1), rays_d)
+        color = torch.clamp_min(color + 0.5, 0.0)
+        return color
+    
+    @jaxtyped(typechecker=typechecked)
+    @torch.no_grad()
+    def project_ndc(
+        self,
+        points: Float[torch.Tensor, "N 3"],
+        w2c: Float[torch.Tensor, "4 4"],
+        proj_mat: Float[torch.Tensor, "4 4"],
+        z_near: float,
+    ) -> tuple[
+        Float[torch.Tensor, "N 4"],
+        Float[torch.Tensor, "N 4"],
+        Bool[torch.Tensor, "N"],
+    ]:
+        """
+        Projects points to NDC space.
+        
+        Args:
+        - points: 3D points in object space.
+        - w2c: World-to-camera matrix.
+        - proj_mat: Projection matrix.
+        - z_near: Near plane distance.
+
+        Returns:
+        - p_ndc: NDC coordinates.
+        - p_view: View space coordinates.
+        - in_mask: Mask of points that are in the frustum.
+        """
+        # ========================================================
+        # TODO: Implement the projection to NDC space
+        p_view = homogenize(points) @ w2c  # Apply world-to-camera transformation
+        p_proj = p_view @ proj_mat
+        p_ndc = p_proj / (p_proj[:, 3:4]) #.clamp(min=1e-6)
+
+        # TODO: Cull points that are close or behind the camera
+        in_mask = (p_view[:, 2] > z_near) #& (p_ndc[:, 2] < p_ndc[:, 3])
+        # ========================================================
+
+        return p_ndc, p_view, in_mask
+
+    @torch.no_grad()
+    def compute_cov_3d(self, s, r):
+        L = build_scaling_rotation(s, r)
+        cov3d = L @ L.transpose(1, 2)
+        return cov3d
+
+    @jaxtyped(typechecker=typechecked)
+    @torch.no_grad()
+    def compute_cov_2d(
+        self,
+        mean_3d: Float[torch.Tensor, "N 3"],
+        cov_3d: Float[torch.Tensor, "N 3 3"],
+        w2c: Float[torch.Tensor, "4 4"],
+        f_x: Float[torch.Tensor, ""],
+        f_y: Float[torch.Tensor, ""],
+    ) -> Float[torch.Tensor, "N 2 2"]:
+        """
+        Projects 3D covariances to 2D image plane.
+
+        Args:
+        - mean_3d: Coordinates of center of 3D Gaussians.
+        - cov_3d: 3D covariance matrix.
+        - w2c: World-to-camera matrix.
+        - f_x: Focal length along x-axis.
+        - f_y: Focal length along y-axis.
+
+        Returns:
+        - cov_2d: 2D covariance matrix.
+        """ 
+        # ========================================================
+        # TODO: Transform 3D mean coordinates to camera space
+        # ========================================================
+
+        # Transpose the rigid transformation part of the world-to-camera matrix
+        mean_cam = (homogenize(mean_3d).unsqueeze(1) @ w2c).squeeze(1)    # (N,3)
+        x, y, z = mean_cam[:,0], mean_cam[:,1], mean_cam[:,2]
+
+        J = torch.zeros(mean_3d.shape[0], 3, 3).to(mean_3d)
+        W = w2c[:3, :3].T
+
+        J[:, 0, 0] = f_x / z
+        J[:, 0, 2] = -f_x * x / (z ** 2)
+        J[:, 1, 1] = f_y / z
+        J[:, 1, 2] = -f_y * y / (z ** 2)
+        # ========================================================
+        # TODO: Compute Jacobian of view transform and projection
+        cov_2d = J @ W @ cov_3d @ W.transpose(-1, -2) @ J.transpose(-1, -2)
+        # ========================================================
+
+        # add low pass filter here according to E.q. 32
+        filter = torch.eye(2, 2).to(cov_2d) * 0.3
+        return cov_2d[:, :2, :2] + filter[None]
+
+
+    @jaxtyped(typechecker=typechecked)
+    @torch.no_grad()
+    def render(
+        self,
+        camera: Camera,
+        mean_2d: Float[torch.Tensor, "N 2"],
+        cov_2d: Float[torch.Tensor, "N 2 2"],
+        color: Float[torch.Tensor, "N 3"],
+        opacities: Float[torch.Tensor, "N 1"],
+        depths: Float[torch.Tensor, "N"],
+    ) -> Float[torch.Tensor, "H W 3"]:
+        radii = get_radius(cov_2d)
+        rect = get_rect(mean_2d, radii, width=camera.image_width, height=camera.image_height)
+
+        pix_coord = torch.stack(
+            torch.meshgrid(torch.arange(camera.image_height), torch.arange(camera.image_width), indexing='xy'),
+            dim=-1,
+        ).to(mean_2d.device)
+        
+        render_color = torch.ones(*pix_coord.shape[:2], 3).to(mean_2d.device)
+
+        assert camera.image_height % self.tile_size == 0, "Image height must be divisible by the tile_size."
+        assert camera.image_width % self.tile_size == 0, "Image width must be divisible by the tile_size."
+
+        
+        
+        #print(render_color.shape)
+        #print("width : ",camera.image_width)
+        #print("height : ",camera.image_height)
+        for h in range(0, camera.image_width, self.tile_size):
+            for w in range(0, camera.image_height, self.tile_size):
+                # check if the rectangle penetrate the tile
+                over_tl = rect[0][..., 0].clip(min=w), rect[0][..., 1].clip(min=h)
+                over_br = rect[1][..., 0].clip(max=w+self.tile_size-1), rect[1][..., 1].clip(max=h+self.tile_size-1)
+                
+                # a binary mask indicating projected Gaussians that lie in the current tile
+                in_mask = (over_br[0] > over_tl[0]) & (over_br[1] > over_tl[1])
+                if not in_mask.sum() > 0:
+                    continue
+
+                # ========================================================
+                # TODO: Sort the projected Gaussians that lie in the current tile by their depths, in ascending order
+                # ========================================================
+                m = mean_2d[in_mask]            # [M, 2]
+                cov = cov_2d[in_mask]           # [M, 2, 2]
+                cols = color[in_mask]           # [M, 3]
+                alphas = opacities[in_mask]  # [M]
+                deps = depths[in_mask]          # [M]
+
+                # 1. sort by depth ascending
+                order = torch.argsort(deps, dim=0)
+                m = m[order]
+                cov = cov[order]
+                cols = cols[order]
+                alphas = alphas[order]
+                # ========================================================
+                # TODO: Compute the displacement vector from the 2D mean coordinates to the pixel coordinates
+                # ========================================================
+                tile_pix = pix_coord[h:h + self.tile_size, w:w + self.tile_size]  # [T, T, 2]
+                # compute displacement to each Gaussian mean: [T, T, M, 2]
+                disp = tile_pix.unsqueeze(0) - m.unsqueeze(1).unsqueeze(1)
+
+                # ========================================================
+                # TODO: Compute the Gaussian weight for each pixel in the tile
+                # ========================================================
+                inv_cov = torch.inverse(cov)
+                quad = (torch.matmul(disp, inv_cov.unsqueeze(1))  * disp).sum(-1)
+                weights = torch.exp(-0.5 * quad) 
+
+                # ========================================================
+                # TODO: Perform alpha blending
+                # ========================================================
+                opacity = weights[..., None] * alphas[..., None, None]
+                accumulated_transparency = torch.cumprod(1.0 - opacity, dim=0)
+                transmission = torch.cat(
+                    [torch.ones_like(accumulated_transparency[:1]), accumulated_transparency[:-1]],
+                    dim=0
+                )
+                weighted_colors = cols[:, None, None, :] * opacity * transmission
+                tile_color = weighted_colors.sum(dim=0)
+                residual_transparency = accumulated_transparency[-1].squeeze(-1).squeeze(-1)
+                background_opacity = residual_transparency[..., None].expand(-1, -1, 3)
+                tile_color += background_opacity
+                #print("h = ",h + self.tile_size)
+                #print("w = ",w + self.tile_size)
+                i1,i2=h,h + self.tile_size
+                j1,j2=w,w + self.tile_size
+                render_color[
+                    i1:i2,
+                    j1:j2
+                    
+                ] = tile_color.reshape(self.tile_size, self.tile_size, -1)
+
+        return render_color
+
+@torch.no_grad()
+def homogenize(points):
+    """
+    homogeneous points
+    :param points: [..., 3]
+    """
+    return torch.cat([points, torch.ones_like(points[..., :1])], dim=-1)
+
+@torch.no_grad()
+def build_rotation(r):
+    norm = torch.sqrt(r[:,0]*r[:,0] + r[:,1]*r[:,1] + r[:,2]*r[:,2] + r[:,3]*r[:,3])
+
+    q = r / norm[:, None]
+
+    R = torch.zeros((q.size(0), 3, 3), device='cuda')
+
+    r = q[:, 0]
+    x = q[:, 1]
+    y = q[:, 2]
+    z = q[:, 3]
+
+    R[:, 0, 0] = 1 - 2 * (y*y + z*z)
+    R[:, 0, 1] = 2 * (x*y - r*z)
+    R[:, 0, 2] = 2 * (x*z + r*y)
+    R[:, 1, 0] = 2 * (x*y + r*z)
+    R[:, 1, 1] = 1 - 2 * (x*x + z*z)
+    R[:, 1, 2] = 2 * (y*z - r*x)
+    R[:, 2, 0] = 2 * (x*z - r*y)
+    R[:, 2, 1] = 2 * (y*z + r*x)
+    R[:, 2, 2] = 1 - 2 * (x*x + y*y)
+    return R
+
+@torch.no_grad()
+def build_scaling_rotation(s, r):
+    L = torch.zeros((s.shape[0], 3, 3), dtype=torch.float, device="cuda")
+    R = build_rotation(r)
+
+    L[:,0,0] = s[:,0]
+    L[:,1,1] = s[:,1]
+    L[:,2,2] = s[:,2]
+
+    L = R @ L
+    return L
+
+@torch.no_grad()
+def get_radius(cov2d):
+    det = cov2d[:, 0, 0] * cov2d[:, 1, 1] - cov2d[:, 0, 1] * cov2d[:, 1, 0]
+    mid = 0.5 * (cov2d[:, 0, 0] + cov2d[:, 1, 1])
+    lambda1 = mid + torch.sqrt((mid**2-det).clip(min=0.1))
+    lambda2 = mid - torch.sqrt((mid**2-det).clip(min=0.1))
+    return 3.0 * torch.sqrt(torch.max(lambda1, lambda2)).ceil()
+
+@torch.no_grad()
+def get_rect(pix_coord, radii, width, height):
+    rect_min = (pix_coord - radii[:,None])
+    rect_max = (pix_coord + radii[:,None])
+    rect_min[..., 0] = rect_min[..., 0].clip(0, width - 1.0)
+    rect_min[..., 1] = rect_min[..., 1].clip(0, height - 1.0)
+    rect_max[..., 0] = rect_max[..., 0].clip(0, width - 1.0)
+    rect_max[..., 1] = rect_max[..., 1].clip(0, height - 1.0)
+    return rect_min, rect_max
+
+
+@jaxtyped(typechecker=typechecked)
+@torch.no_grad()
+def reflect_points(points):
+    # this function creat a mirror in the plan y = ax + b
+    a = 0.0
+    b = -0.3
+    # Normal vector of the plane: n = (0.1, -1, 0), normalized
+    n = torch.tensor([a, -1.0, 0.0], device=points.device, dtype=points.dtype)
+    n = n / torch.norm(n)
+
+    # A point on the plane: (0, -0.3, 0)
+    p0 = torch.tensor([0.0, b, 0.0], device=points.device, dtype=points.dtype)
+
+    # Vector from p0 to each point
+    vec = points - p0
+
+    # Project vec onto normal, then reflect
+    dot = torch.sum(vec * n, dim=1, keepdim=True)  # (N, 1)
+    reflect = points - 2 * dot * n  # Apply reflection formula
+
+    return reflect
+
+@jaxtyped(typechecker=typechecked)
+@torch.no_grad()
+def mirror(mean_3d,scales,rotations,shs,opacities) :
+    mask = (mean_3d[:, 1] > -0.3)
+            
+    main = mean_3d[mask]    
+    double = mean_3d[mask]
+    scales = scales[mask]
+    rotations= rotations[mask]
+    shs = shs[mask]
+    opacities = opacities[mask]
+
+    mask2 = (main[:, 1] < 0.5)
+            
+    reflect = reflect_points(main)
+
+    merged = torch.cat([main[mask2], reflect], dim=0)
+    scales    = torch.cat([scales[mask2], scales], dim=0)
+    rotations = torch.cat([rotations[mask2], rotations], dim=0)
+    shs       = torch.cat([shs[mask2], shs], dim=0)
+    opacities = torch.cat([opacities[mask2], opacities], dim=0)
+
+    return merged,scales,rotations,shs,opacities
+
+
+
+@jaxtyped(typechecker=typechecked)
+@torch.no_grad()
+def shift(mean_3d,scales,rotations,shs,opacities) :
+    main = mean_3d.clone()
+    reflect = mean_3d.clone()
+    reflect[:, 1] += 0.2
+
+    merged = torch.cat([main, reflect], dim=0)
+
+    scales    = torch.cat([scales, scales], dim=0)
+    rotations = torch.cat([rotations, rotations], dim=0)
+    shs       = torch.cat([shs, shs], dim=0)
+    opacities = torch.cat([opacities, opacities], dim=0)
+    return merged,scales,rotations,shs,opacities
+
+def mask(mean_3d, scales, rotations, shs, opacities):
+    double = mean_3d.clone()
+
+    mask = ((double[:, 0] < -0.4) | (double[:, 0] > 0.1) | (double[:, 1] > -0.2) | (double[:, 2] > 0)) & (double[:, 1] < 0.5)
+
+    return (
+        double[mask],
+        scales[mask],
+        rotations[mask],
+        shs[mask],
+        opacities[mask]
+    )
+
+
+def filterfixe(mean_3d, scales, rotations, shs, opacities):
+
+    z_rad = math.radians(z_deg)  # conversion en radians
+
+    cos_z = math.cos(z_rad)
+    sin_z = math.sin(z_rad)
+
+    y_rad = math.radians(y_deg)
+
+    cos_y = math.cos(y_rad)
+    sin_y = math.sin(y_rad)
+
+    x_rad = math.radians(x_deg)  # conversion en radians
+
+    cos_x = math.cos(x_rad)
+    sin_x = math.sin(x_rad)
+
+    double = mean_3d.clone()
+    Rz = torch.tensor([
+    [ cos_z, -sin_z, 0.0],
+    [ sin_z,  cos_z, 0.0],
+    [ 0.0,     0.0,  1.0]
+    ], device = mean_3d.device)
+
+    Ry = torch.tensor([
+    [ cos_y,  0.0, sin_y],
+    [ 0.0,    1.0, 0.0],
+    [-sin_y,  0.0, cos_y]
+    ], device = mean_3d.device)
+    
+    Rx = torch.tensor([
+    [1.0,     0.0,     0.0],
+    [0.0,  cos_x, -sin_x],
+    [0.0,  sin_x,  cos_x]
+    ], device = mean_3d.device)
+
+    double = torch.matmul(double, Rz)
+    double = torch.matmul(double, Ry)
+    double = torch.matmul(double, Rx)
+
+    #mask = (double[:, 0] + double[:, 1] < 0.5) & (double[:, 0] + double[:, 1] > -0.5) & \
+    #        (double[:, 1] - double[:, 0] < 0.5) & (double[:, 1] - double[:, 0] > -0.5) & \
+    #        (double[:, 2] < -0.1) & (double[:, 2] > -0.6)
+    mask = (double[:, 0] < 0.3) & (double[:, 0] > -0.2) & \
+            (double[:, 1] < 0.3) & (double[:, 1]  > -0.2) & \
+            (double[:, 2] < -0.1) & (double[:, 2] > -0.5)
+
+    return (
+        double[mask],
+        scales[mask],
+        rotations[mask],
+        shs[mask],
+        opacities[mask]
+    )
+
+
+def maskv2(mean_3d, scales, rotations, shs, opacities):
+    # Clone the 3D positions
+    mask = (mean_3d[:, 1] < 0.5)
+            
+    positions = mean_3d[mask]    
+    scales = scales[mask]
+    rotations= rotations[mask]
+    shs = shs[mask]
+    opacities = opacities[mask]
+
+    # Approximate radius for each splat (you could refine this based on actual rotation + scale)
+    # Assume isotropic splats: take average of scale components
+    radius = scales.mean(dim=1) * 0.5  # half-size (like bounding sphere)
+
+    # Define forbidden box
+    forbidden_min = torch.tensor([-0.4, -100.0, -1.0], device=positions.device)
+    forbidden_max = torch.tensor([0.1, -0.3, 0.0], device=positions.device)
+
+    # Check if the sphere around each splat intersects the forbidden box
+    # Test: does the splat come within radius of the forbidden box?
+    too_close_x = (positions[:, 0] + radius > forbidden_min[0]) & (positions[:, 0] - radius < forbidden_max[0])
+    too_close_y = (positions[:, 1] + radius > forbidden_min[1]) & (positions[:, 1] - radius < forbidden_max[1])
+    too_close_z = (positions[:, 2] + radius > forbidden_min[2]) & (positions[:, 2] - radius < forbidden_max[2])
+
+    # Combine all axes
+    intersects = too_close_x & too_close_y & too_close_z
+
+    # Keep only splats that do NOT intersect the forbidden zone
+    keep = ~intersects
+
+    return (
+        positions[keep],
+        scales[keep],
+        rotations[keep],
+        shs[keep],
+        opacities[keep]
+    )
+
+
+
+@jaxtyped(typechecker=typechecked)
+@torch.no_grad()
+def filter(w2c,mean_3d,scales,rotations,shs,opacities) :
+    T = w2c
+    n = torch.tensor([0.0, 0.0, 1.0, 0.0], device = w2c.device)  # direction vector (w=0)
+
+    # Point sur le plan : origine homogène
+    p = torch.tensor([0.0, 0.0, 0.0, 1.0], device = w2c.device)  # position vector (w=1)
+    T = T.to(w2c.device)
+
+    # Transformation de la normale
+    T_inv = torch.inverse(T)
+    T_inv_T = T_inv.T
+    n_transformed = T_inv_T @ n
+    n_transformed = n_transformed[:3]
+
+    # Transformation du point
+    p_transformed = T @ p
+    p_transformed = p_transformed[:3] / p_transformed[3]
+
+    normal_unit = n_transformed / torch.norm(n_transformed)
+    distance = -1.0
+    p_transformed = p_transformed + distance * normal_unit
+
+    vectors = mean_3d - p_transformed  # shape (N, 3)
+    dot_products = torch.matmul(vectors, n_transformed)  # shape (N,)
+
+    # Masques booléens
+    mask_front = dot_products > 0     # points devant le plan
+    mask_back = dot_products < 0.0
+    return (
+        mean_3d[mask_back],
+        scales[mask_back],
+        rotations[mask_back],
+        shs[mask_back],
+        opacities[mask_back]
+    )
+
+@jaxtyped(typechecker=typechecked)
+@torch.no_grad()
+def inception(mean_3d,scales,rotations,shs,opacities) :
+
+    mask = (mean_3d[:, 1] > -0.3) & (mean_3d[:, 1] < 0.5) & (mean_3d[:, 0] < 0.8) & (mean_3d[:, 0] > -0.8)
+
+    main = mean_3d[mask]    
+    double = mean_3d[mask]
+    scales = scales[mask]
+    rotations= rotations[mask]
+    shs = shs[mask]
+    opacities = opacities[mask]
+
+    double[:, 1] -= 0.8
+    double[:, 2] -= 0.2
+
+
+    merged = torch.cat([main, double], dim=0)
+    scales_merged    = torch.cat([scales, scales], dim=0)
+    rotations_merged = torch.cat([rotations, rotations], dim=0)
+    shs_merged       = torch.cat([shs, shs], dim=0)
+    opacities_merged = torch.cat([opacities, opacities], dim=0)
+
+    for i in range(15):
+
+        mask = torch.rand(main.size(0)) < 1.5**(-i)
+
+        double_i = main[mask]
+        scales_i = scales[mask]
+        rotations_i= rotations[mask]
+        shs_i = shs[mask]
+        opacities_i = opacities[mask]
+
+        double_i[:, 1] -= 0.8*(i+2)
+        double_i[:, 2] -= 0.2*(i+2)
+
+        merged = torch.cat([merged, double_i], dim=0)
+        scales_merged    = torch.cat([scales_merged, scales_i], dim=0)
+        rotations_merged = torch.cat([rotations_merged, rotations_i], dim=0)
+        shs_merged       = torch.cat([shs_merged, shs_i], dim=0)
+        opacities_merged = torch.cat([opacities_merged, opacities_i], dim=0)
+        
+
+    return merged,scales_merged,rotations_merged,shs_merged,opacities_merged
+
+
+def duplication(mean_3d,scales,rotations,shs,opacities) :
+    main = mean_3d.clone()
+    reflect = mean_3d.clone()
+    reflect[:, 1] += 0.7
+
+    merged = torch.cat([main, reflect], dim=0)
+
+    scales    = torch.cat([scales, scales], dim=0)
+    rotations = torch.cat([rotations, rotations], dim=0)
+    shs       = torch.cat([shs, shs], dim=0)
+    opacities = torch.cat([opacities, opacities], dim=0)
+    return merged,scales,rotations,shs,opacities
+
+
+def infiniteinception(mean_3d,scales,rotations,shs,opacities) :
+    d = 1.5 #space between each double
+    alpha = 1.5 #number above 1, rate at wich the double quality decrease
+    n = 8 #number of duplication
+
+    main = mean_3d.clone()
+    merged = mean_3d.clone()
+    scales_merged = scales.clone()
+    rotations_merged = rotations.clone()
+    shs_merged = shs.clone()
+    opacities_merged = opacities.clone()
+
+    for i in range(n):
+
+        mask = torch.rand(main.size(0)) < alpha**(-i)
+
+        double_i = main[mask]
+        scales_i = scales[mask]
+        rotations_i= rotations[mask]
+        shs_i = shs[mask]
+        opacities_i = opacities[mask]
+
+        double_i[:, 0] -= d*(i+1)
+        double_i[:, 1] -= d*(i+1)
+        for j in range(2*(i+1)+1):
+            merged = torch.cat([merged, double_i], dim=0)
+            scales_merged    = torch.cat([scales_merged, scales_i], dim=0)
+            rotations_merged = torch.cat([rotations_merged, rotations_i], dim=0)
+            shs_merged       = torch.cat([shs_merged, shs_i], dim=0)
+            opacities_merged = torch.cat([opacities_merged, opacities_i], dim=0)
+            double_i[:, 1] += d
+
+    for i in range(n):
+
+        mask = torch.rand(main.size(0)) < alpha**(-i)
+
+        double_i = main[mask]
+        scales_i = scales[mask]
+        rotations_i= rotations[mask]
+        shs_i = shs[mask]
+        opacities_i = opacities[mask]
+
+        double_i[:, 0] += d*(i+1)
+        double_i[:, 1] -= d*(i+1)
+        for j in range(2*(i+1)+1):
+            merged = torch.cat([merged, double_i], dim=0)
+            scales_merged    = torch.cat([scales_merged, scales_i], dim=0)
+            rotations_merged = torch.cat([rotations_merged, rotations_i], dim=0)
+            shs_merged       = torch.cat([shs_merged, shs_i], dim=0)
+            opacities_merged = torch.cat([opacities_merged, opacities_i], dim=0)
+            double_i[:, 1] += d
+
+    for i in range(n):
+
+        mask = torch.rand(main.size(0)) < alpha**(-i)
+
+        double_i = main[mask]
+        scales_i = scales[mask]
+        rotations_i= rotations[mask]
+        shs_i = shs[mask]
+        opacities_i = opacities[mask]
+
+        double_i[:, 1] -= d*(i+1)
+        double_i[:, 0] -= d*(i)
+        for j in range(2*(i)+1):
+            merged = torch.cat([merged, double_i], dim=0)
+            scales_merged    = torch.cat([scales_merged, scales_i], dim=0)
+            rotations_merged = torch.cat([rotations_merged, rotations_i], dim=0)
+            shs_merged       = torch.cat([shs_merged, shs_i], dim=0)
+            opacities_merged = torch.cat([opacities_merged, opacities_i], dim=0)
+            double_i[:, 0] += d
+
+    for i in range(n):
+
+        mask = torch.rand(main.size(0)) < alpha**(-i)
+
+        double_i = main[mask]
+        scales_i = scales[mask]
+        rotations_i= rotations[mask]
+        shs_i = shs[mask]
+        opacities_i = opacities[mask]
+
+        double_i[:, 1] += d*(i+1)
+        double_i[:, 0] -= d*(i)
+        for j in range(2*(i)+1):
+            merged = torch.cat([merged, double_i], dim=0)
+            scales_merged    = torch.cat([scales_merged, scales_i], dim=0)
+            rotations_merged = torch.cat([rotations_merged, rotations_i], dim=0)
+            shs_merged       = torch.cat([shs_merged, shs_i], dim=0)
+            opacities_merged = torch.cat([opacities_merged, opacities_i], dim=0)
+            double_i[:, 0] += d
+        
+
+    return merged,scales_merged,rotations_merged,shs_merged,opacities_merged